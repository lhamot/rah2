#pragma once

#include "concepts.hpp"

#include <cassert>
#include <iterator>
<<<<<<< HEAD
#include <tuple>
=======
#include <tuple> // for tuple_size
>>>>>>> 86de80e1
#include <ciso646> // TODO : Remove this include (replace not/or/and etc)

#define RAH2_ITC_NS RAH2_NS
#define RAHAllocatorType RAH2_STD::allocator
#define RAH2_ASSERT(expression) assert(expression)

#define RAH2_VALIDATE_COMPARE(CHECK)

#define RAH2_DEV_ASSERT assert

#define RAH2_INVOKE_0(FUNC) FUNC()
#define RAH2_INVOKE_1(FUNC, ARG) FUNC(ARG)
#define RAH2_INVOKE_2(FUNC, ARG1, ARG2) FUNC(ARG1, ARG2)

#if ((defined(_MSVC_LANG) && _MSVC_LANG >= 202000L) || __cplusplus >= 202000L)
#define RAH2_CPP20 1
#else
#define RAH2_CPP20 0
#endif

#if ((defined(_MSVC_LANG) && _MSVC_LANG >= 201700L) || __cplusplus >= 201700L)
#define RAH2_CPP17 1
#else
#define RAH2_CPP17 0
#endif

// Functions that became constexpr in C++20
#if RAH2_CPP20
#define RAH2_CONSTEXPR20 constexpr
#else // ^^^ constexpr in C++20 and later / inline (not constexpr) in C++17 and earlier vvv
#define RAH2_CONSTEXPR20 inline
#endif // ^^^ inline (not constexpr) in C++17 and earlier ^^^

#if RAH2_CPP17
#define RAH2_NODISCARD [[nodiscard]]
#else
#define RAH2_NODISCARD
#endif

namespace RAH2_NS
{
    // ***************************** <type_traits> traits *****************************************
    template <class Base, class Derived>
    constexpr bool is_base_of_v = RAH2_STD::is_base_of<Base, Derived>::value;

    template <class T, class U>
    constexpr bool is_same_v = RAH2_STD::is_same<T, U>::value;

    template <class From, class To>
    constexpr bool is_convertible_v = RAH2_STD::is_convertible<From, To>::value;

    template <class T>
    constexpr bool is_pointer_v = RAH2_STD::is_pointer<T>::value;

    template <class T>
    constexpr bool is_lvalue_reference_v = RAH2_STD::is_lvalue_reference<T>::value;

    template <class T>
    constexpr bool is_integral_v = RAH2_STD::is_integral<T>::value;

    template <class T>
    constexpr bool is_signed_v = RAH2_STD::is_signed<T>::value;

    template <class T, class... Args>
    constexpr bool is_constructible_v = RAH2_STD::is_constructible<T, Args...>::value;
    template <class T, class... Args>
    constexpr bool is_trivially_constructible_v =
        RAH2_STD::is_trivially_constructible<T, Args...>::value;
    template <class T, class... Args>
    constexpr bool is_nothrow_constructible_v =
        RAH2_STD::is_nothrow_constructible<T, Args...>::value;

    template <class T>
    constexpr bool is_destructible_v = RAH2_STD::is_destructible<T>::value;
    template <class T>
    constexpr bool is_trivially_destructible_v = RAH2_STD::is_trivially_destructible<T>::value;
    template <class T>
    constexpr bool is_nothrow_destructible_v = RAH2_STD::is_nothrow_destructible<T>::value;

    template <class T>
    constexpr RAH2_STD::size_t alignment_of_v = RAH2_STD::alignment_of<T>::value;

    template <class T>
    constexpr bool is_reference_v = RAH2_STD::is_reference<T>::value;

    template <class T>
    constexpr bool is_rvalue_reference_v = RAH2_STD::is_rvalue_reference<T>::value;

    template <class T>
    constexpr RAH2_STD::size_t tuple_size_v = RAH2_STD::tuple_size<T>::value;

    template <class T>
    struct is_scalar
        : RAH2_STD::integral_constant<
              bool,
              RAH2_STD::is_arithmetic<T>::value || RAH2_STD::is_enum<T>::value
                  || RAH2_STD::is_pointer<T>::value || RAH2_STD::is_member_pointer<T>::value
                  || RAH2_STD::is_null_pointer<T>::value>
    {
    };

    template <class T>
    constexpr bool is_scalar_v = is_scalar<T>::value;

    template <class T>
    struct remove_cvref
    {
        using type = RAH2_STD::remove_cv_t<RAH2_STD::remove_reference_t<T>>;
    };
    template <class T>
    using remove_cvref_t = typename remove_cvref<T>::type;

    struct view_base
    {
    };

    template <typename T>
    struct is_initializer_list_impl
    {
        static constexpr bool value = false;
    };
    template <typename T>
    struct is_initializer_list_impl<RAH2_STD::initializer_list<T>>
    {
        static constexpr bool value = true;
    };
    template <typename T>
    constexpr bool is_initializer_list = is_initializer_list_impl<remove_cvref_t<T>>::value;

    // ****************************** <utility> helpers *******************************************
    struct in_place_t
    {
        explicit in_place_t() = default;
    };
    constexpr in_place_t in_place{};

    template <class T>
    struct in_place_type_t
    {
        explicit in_place_type_t() = default;
    };

    template <class T>
    constexpr in_place_type_t<T> in_place_type{};

    template <RAH2_STD::size_t I>
    struct in_place_index_t
    {
        explicit in_place_index_t() = default;
    };

    template <RAH2_STD::size_t I>
    constexpr in_place_index_t<I> in_place_index{};

    // ****************************** <utility> functions *****************************************
    template <class T>
    constexpr RAH2_STD::add_const_t<T>& as_const(T& t) noexcept
    {
        return t;
    }
    template <class T>
    void as_const(T const&&) = delete;

    // **************************** <functional> Classes ******************************************
    struct less
    {
        template <class T, class U>
        constexpr bool operator()(T&& t, U&& u) const
        {
            return t < u;
        }
    };

    struct greater
    {
        template <class T, class U>
        constexpr bool operator()(T&& t, U&& u) const
        {
            return t > u;
        }
    };

    struct equal_to
    {
        template <class T, class U>
        constexpr bool operator()(T&& t, U&& u) const
        {
            return t == u;
        }
    };

    struct identity
    {
        template <class T>
        constexpr T&& operator()(T&& t) const noexcept
        {
            // Faster than forward in debug mode
            return static_cast<T&&>(t);
        }
    };

    // ***************************** <concepts> concept *******************************************
    template <class Derived, class Base>
    constexpr bool derived_from =
        RAH2_NS::is_base_of_v<Base, Derived>
        && RAH2_NS::is_convertible_v<Derived const volatile*, Base const volatile*>;

    template <class T, class... Args>
    constexpr bool constructible_from =
        RAH2_NS::is_destructible_v<T> && RAH2_NS::is_constructible_v<T, Args...>;

    template <class From, class To, bool Diagnostic = false>
    struct convertible_to_impl
    {
        template <class F>
        using can_static_cast = decltype(static_cast<To>(RAH2_STD::declval<F>()));

        static constexpr bool value = is_true_v<Diagnostic, is_convertible_v<From, To>>
                                      && compiles<Diagnostic, From, can_static_cast>;
    };

    template <class From, class To>
    constexpr bool convertible_to = convertible_to_impl<From, To>::value;

    template <class T>
    constexpr bool move_constructible =
        RAH2_NS::constructible_from<T, T> && RAH2_NS::convertible_to<T, T>;

    template <class U, typename V>
    constexpr bool same_as = RAH2_NS::is_same_v<U, V>;

    template <class LHS, class RHS, bool Diagnostic = false>
    struct assignable_from_impl
    {
        template <class LHS_>
        using check_assign = RAH2_STD::enable_if_t<RAH2_NS::is_same_v<
            decltype(RAH2_STD::declval<LHS_>() = RAH2_STD::forward<RHS>(RAH2_STD::declval<RHS&&>())),
            LHS_>>;

        static constexpr bool value = is_true_v<Diagnostic, RAH2_NS::is_lvalue_reference_v<LHS>>
                                      && compiles<Diagnostic, LHS, check_assign>;
    };

    template <class LHS, class RHS>
    constexpr bool assignable_from = assignable_from_impl<LHS, RHS>::value;

    MAKE_CONCEPT(swappable, RAH2_STD::swap(RAH2_STD::declval<T&>(), RAH2_STD::declval<T&>()));

    template <class T>
    constexpr bool is_object_v = RAH2_STD::is_object<T>::value;

    template <class T>
    constexpr bool movable = RAH2_NS::is_object_v<T> && RAH2_NS::move_constructible<T>
                             && RAH2_NS::assignable_from<T&, T> && RAH2_NS::swappable<T>;

    template <class T>
    constexpr bool copy_constructible =
        RAH2_NS::move_constructible<T> && RAH2_NS::constructible_from<T, T&>
        && RAH2_NS::convertible_to<T&, T> && RAH2_NS::constructible_from<T, T const&>
        && RAH2_NS::convertible_to<T const&, T> && RAH2_NS::constructible_from<T, T const>
        && RAH2_NS::convertible_to<T const, T>;

    template <class T>
    constexpr bool copyable =
        RAH2_NS::copy_constructible<T> && RAH2_NS::movable<T> && RAH2_NS::assignable_from<T&, T&>
        && RAH2_NS::assignable_from<T&, T const&> && RAH2_NS::assignable_from<T&, T const>;

    template <typename T, bool Diagnostic = false>
    struct default_initializable_impl
    {
        template <typename T2>
        using default_ctor = decltype(T2{});

        constexpr static bool value = is_true_v<Diagnostic, RAH2_NS::constructible_from<T>>
                                      && compiles<Diagnostic, T, default_ctor>;
    };
    template <typename T>
    constexpr bool default_initializable = default_initializable_impl<T>::value;

    template <class T>
    constexpr bool semiregular = RAH2_NS::copyable<T> && RAH2_NS::default_initializable<T>;

    namespace details
    {
        template <class T, class U, bool Diagnostic = false>
        struct weakly_equality_comparable_with_impl
        {
            template <class T2>
            using check =
                decltype(!(RAH2_STD::declval<T2>() == RAH2_STD::declval<U>()), !(RAH2_STD::declval<T2>() != RAH2_STD::declval<U>()), !(RAH2_STD::declval<U>() == RAH2_STD::declval<T2>()), !(RAH2_STD::declval<U>() != RAH2_STD::declval<T2>()));

            constexpr static bool value = compiles<Diagnostic, T, check>;
        };
        template <class T, class U>
        constexpr static bool weakly_equality_comparable_with =
            weakly_equality_comparable_with_impl<T, U>::value;
    } // namespace details

    template <class T>
    constexpr bool equality_comparable = details::weakly_equality_comparable_with<T, T>;

    template <class T>
    constexpr bool regular = semiregular<T> && equality_comparable<T>;

    template <class T>
    constexpr bool destructible = RAH2_NS::is_nothrow_destructible_v<T>;

    namespace details
    {
        template <typename T, typename U, bool Diagnostic = false>
        struct partially_ordered_with_impl
        {
            using NoRefT = RAH2_STD::remove_reference_t<T>;
            using NoRefU = RAH2_STD::remove_reference_t<U>;
            template <typename X, typename Y>
            using t_lesser_u =
                decltype(static_cast<bool>(RAH2_STD::declval<X>() < RAH2_STD::declval<Y>()));
            template <typename X, typename Y>
            using t_greater_u =
                decltype(static_cast<bool>(RAH2_STD::declval<X>() > RAH2_STD::declval<Y>()));
            template <typename X, typename Y>
            using t_lesserequal_u =
                decltype(static_cast<bool>(RAH2_STD::declval<X>() <= RAH2_STD::declval<Y>()));
            template <typename X, typename Y>
            using t_greaterequal_u =
                decltype(static_cast<bool>(RAH2_STD::declval<X>() >= RAH2_STD::declval<Y>()));

            static constexpr bool value = compiles2<Diagnostic, NoRefT, NoRefU, t_lesser_u>
                                          && compiles2<Diagnostic, NoRefT, NoRefU, t_greater_u>
                                          && compiles2<Diagnostic, NoRefT, NoRefU, t_lesserequal_u>
                                          && compiles2<Diagnostic, NoRefT, NoRefU, t_greaterequal_u>
                                          && compiles2<Diagnostic, NoRefU, NoRefT, t_lesser_u>
                                          && compiles2<Diagnostic, NoRefU, NoRefT, t_greater_u>
                                          && compiles2<Diagnostic, NoRefU, NoRefT, t_lesserequal_u>
                                          && compiles2<Diagnostic, NoRefU, NoRefT, t_greaterequal_u>;
        };
        template <typename T, typename U>
        constexpr bool partially_ordered_with = partially_ordered_with_impl<T, U>::value;

    } // namespace details

    template <class T, bool Diagnostic = false>
    struct totally_ordered_impl
    {
        static constexpr bool value =
            is_true_v<Diagnostic, RAH2_NS::equality_comparable<T>>
            && details::partially_ordered_with_impl<T, T, Diagnostic>::value;
    };

    template <class T>
    constexpr bool totally_ordered = totally_ordered_impl<T>::value;

    // **************************** <iterator> traits *********************************************
    using RAH2_STD::bidirectional_iterator_tag;
    using RAH2_STD::forward_iterator_tag;
    using RAH2_STD::input_iterator_tag;
    using RAH2_STD::output_iterator_tag;
    using RAH2_STD::random_access_iterator_tag;
#if RAH2_CPP20
    using RAH2_STD::contiguous_iterator_tag;
#else
    struct contiguous_iterator_tag : RAH2_STD::random_access_iterator_tag
    {
    };
#endif

    // TODO : Implement iter_difference_t
    template <typename I>
    using iter_difference_t = ptrdiff_t;

    template <class T>
    using iter_value_t = typename RAH2_STD::iterator_traits<T>::value_type;

    template <class T>
    using iter_reference_t = decltype(*RAH2_STD::declval<T&>());

    template <typename T>
    using iter_rvalue_reference_t = decltype(RAH2_STD::move(*RAH2_STD::declval<T&>()));

    template <class T>
    using iter_const_reference_t = decltype(*RAH2_STD::declval<T const&>());

    // **************************** <iterator> Customization Point Object *************************
    namespace ranges
    {
        template <class T>
        constexpr auto iter_move(T&& t) -> RAH2_STD::remove_reference_t<decltype(*t)>
        {
            return RAH2_STD::move(*t);
        }

        template <class ForwardIterator1, class ForwardIterator2>
        constexpr void iter_swap(ForwardIterator1 left, ForwardIterator2 right)
        {
            RAH2_STD::swap(*left, *right);
        }
    } // namespace ranges

    // **************************** <iterator> concepts *******************************************
    namespace details
    {
        template <typename I>
        using iterator_category = std::conditional_t<
            RAH2_NS::is_pointer_v<I>,
            RAH2_NS::contiguous_iterator_tag,
            typename RAH2_STD::iterator_traits<I>::iterator_category>;

    } // namespace details

    template <class Out, class T, bool Diagnostic = false>
    struct indirectly_writable_impl
    {
        template <typename O>
        using can_indirect_assign1 = decltype(*RAH2_STD::declval<O&&>() = RAH2_STD::declval<T>());
        template <typename O>
        using can_indirect_assign2 = decltype(*RAH2_STD::declval<O>() = RAH2_STD::declval<T>());

        static constexpr bool value = compiles<Diagnostic, Out, can_indirect_assign1>
                                      && compiles<Diagnostic, Out, can_indirect_assign2>;
    };

    template <class Out, class T>
    constexpr bool indirectly_writable = indirectly_writable_impl<Out, T>::value;

    template <typename In, bool Diagnostic = false>
    struct indirectly_readable_impl
    {
        template <class T>
        using has_value = iter_value_t<T>;
        template <class T>
        using has_ref = iter_reference_t<T>;
        template <class T>
        using has_rval_ref = iter_rvalue_reference_t<T>;
        template <class T>
        using deref = RAH2_STD::enable_if_t<
            RAH2_NS::is_same_v<decltype(*RAH2_STD::declval<T>()), iter_reference_t<T>>>;
        template <class T>
        using itermove = RAH2_STD::enable_if_t<
            RAH2_NS::is_same_v<decltype(iter_move(RAH2_STD::declval<T>())), iter_rvalue_reference_t<T>>>;

        // TODO re-add checks
        static constexpr bool value =
            // compiles<In, has_value> &&
            // compiles<In, has_ref> &&
            // compiles<In, has_rval_ref> &&
            compiles<Diagnostic, In, deref>
            // && compiles<In, itermove>
            ;
    };

    template <typename T>
    constexpr bool indirectly_readable = indirectly_readable_impl<remove_cvref_t<T>>::value;

    template <class In, class Out, bool Diagnostic = false>
    struct indirectly_movable_impl
    {
        template <typename In2>
        using indirectly_writable =
            RAH2_STD::enable_if_t<RAH2_NS::indirectly_writable<Out, RAH2_NS::iter_rvalue_reference_t<In2>>>;

        static constexpr bool value = is_true_v<Diagnostic, RAH2_NS::indirectly_readable<In>>
                                      && compiles<Diagnostic, In, indirectly_writable>;
    };

    template <class In, class Out>
    constexpr bool indirectly_movable = indirectly_movable_impl<In, Out>::value;

    template <class In, class Out, bool Diagnostic = false>
    struct indirectly_movable_storable_impl
    {
        template <typename In2>
        using indirectly_writable =
            RAH2_STD::enable_if_t<RAH2_NS::indirectly_writable<Out, RAH2_NS::iter_value_t<In2>>>;
        template <typename In2>
        using movable = RAH2_STD::enable_if_t<RAH2_NS::movable<RAH2_NS::iter_value_t<In2>>>;
        template <typename In2>
        using constructible_from = RAH2_STD::enable_if_t<
            RAH2_NS::constructible_from<RAH2_NS::iter_value_t<In2>, RAH2_NS::iter_rvalue_reference_t<In2>>>;
        template <typename In2>
        using assignable_from = RAH2_STD::enable_if_t<
            RAH2_NS::assignable_from<RAH2_NS::iter_value_t<In2>&, RAH2_NS::iter_rvalue_reference_t<In2>>>;

        static constexpr bool value = RAH2_NS::indirectly_movable_impl<In, Out, Diagnostic>::value
                                      && compiles<Diagnostic, In, indirectly_writable>
                                      && compiles<Diagnostic, In, movable>
                                      && compiles<Diagnostic, In, constructible_from>
                                      && compiles<Diagnostic, In, assignable_from>;
    };

    template <class In, class Out>
    constexpr bool indirectly_movable_storable = indirectly_movable_storable_impl<In, Out>::value;

    template <class I1, class I2 = I1, bool Diagnostic = false>
    struct indirectly_swappable_impl
    {
        template <class U1>
        using can_swap_1_1 = decltype(RAH2_NS::ranges::iter_swap(
            RAH2_STD::declval<U1 const>(), RAH2_STD::declval<U1 const>()));
        template <class U1>
        using can_swap_1_2 = decltype(RAH2_NS::ranges::iter_swap(
            RAH2_STD::declval<U1 const>(), RAH2_STD::declval<I2 const>()));
        template <class U1>
        using can_swap_2_1 = decltype(RAH2_NS::ranges::iter_swap(
            RAH2_STD::declval<I1 const>(), RAH2_STD::declval<U1 const>()));
        template <class U2>
        using can_swap_2_2 = decltype(RAH2_NS::ranges::iter_swap(
            RAH2_STD::declval<U2 const>(), RAH2_STD::declval<U2 const>()));

        static constexpr bool value =
            is_true_v<Diagnostic, RAH2_NS::indirectly_readable<I1>>
            && is_true_v<Diagnostic, RAH2_NS::indirectly_readable<I2>>
            && compiles<Diagnostic, I1, can_swap_1_1> && compiles<Diagnostic, I1, can_swap_1_2>
            && compiles<Diagnostic, I1, can_swap_2_1> && compiles<Diagnostic, I2, can_swap_2_2>;
    };
    template <class I1, class I2 = I1>
    constexpr bool indirectly_swappable = indirectly_swappable_impl<I1, I2>::value;

    template <typename I, bool Diagnostic = false>
    struct weakly_incrementable_impl
    {
        template <class T>
        using diff_is_signed_integer = RAH2_STD::enable_if_t<
            RAH2_NS::is_integral_v<iter_difference_t<T>> && RAH2_NS::is_signed_v<iter_difference_t<T>>>;
        template <class T>
        using incr_type =
            RAH2_STD::enable_if_t<RAH2_NS::is_same_v<decltype(++RAH2_STD::declval<T>()), T&>>;

        template <class T>
        using can_post_incr = decltype(RAH2_STD::declval<T&>()++);

        static constexpr bool value = is_true_v<Diagnostic, movable<I>>
                                      && compiles<Diagnostic, I, diff_is_signed_integer>
                                      && compiles<Diagnostic, I, can_post_incr>;
    };

    template <typename T>
    constexpr bool weakly_incrementable = weakly_incrementable_impl<T>::value;

    template <typename I, bool Diagnostic = false>
    struct incrementable_impl
    {
        template <typename U>
        using check_incr =
            RAH2_STD::enable_if_t<RAH2_NS::is_same_v<decltype(RAH2_STD::declval<U&>()++), U>>;

        static constexpr bool value = is_true_v<Diagnostic, regular<I>>
                                      && weakly_incrementable_impl<I, Diagnostic>::value
                                      && compiles<Diagnostic, I, check_incr>;
    };
    template <typename I>
    constexpr bool incrementable = incrementable_impl<I>::value;

    template <typename R, bool Diagnostic = false>
    struct input_or_output_iterator_impl
    {
        template <class T>
        using can_ref =
            RAH2_STD::enable_if_t<not RAH2_NS::is_same_v<decltype(*RAH2_STD::declval<T>()), void>>;

        static constexpr bool value =
            weakly_incrementable_impl<R, Diagnostic>::value && compiles<Diagnostic, R, can_ref>;
    };

    template <typename T>
    constexpr bool input_or_output_iterator = input_or_output_iterator_impl<T>::value;

    template <class I, class T, bool Diagnostic = false>
    struct output_iterator_impl
    {
        template <typename U>
        using can_assign_incr = decltype(*RAH2_STD::declval<U&>()++ = RAH2_STD::declval<T&&>());

        static constexpr bool value = is_true_v<Diagnostic, RAH2_NS::input_or_output_iterator<I>>
                                      && RAH2_NS::indirectly_writable_impl<I, T, Diagnostic>::value
                                      && RAH2_NS::compiles<Diagnostic, I, can_assign_incr>;
    };

    template <class I, class T>
    constexpr bool output_iterator = output_iterator_impl<I, T>::value;

    template <typename I, bool Diagnostic = false>
    struct input_iterator_impl
    {
        template <typename I2>
        using derived_from_input = RAH2_STD::enable_if_t<
            RAH2_NS::derived_from<details::iterator_category<I2>, RAH2_STD::input_iterator_tag>>;

        static constexpr bool value = is_true_v<Diagnostic, input_or_output_iterator<I>>
                                      && indirectly_readable_impl<I, Diagnostic>::value
                                      && compiles<Diagnostic, I, details::iterator_category>
                                      && compiles<Diagnostic, I, derived_from_input>;
    };

    template <typename T>
    constexpr bool input_iterator = input_iterator_impl<T>::value;

    template <class S, class I, bool Diagnostic = false>
    struct sentinel_for_impl
    {
        static constexpr bool value =
            is_true_v<Diagnostic, RAH2_NS::semiregular<S>>
            && is_true_v<Diagnostic, RAH2_NS::input_or_output_iterator<I>>
            && details::weakly_equality_comparable_with_impl<I, S, Diagnostic>::value;
    };

    template <class S, class I>
    constexpr bool sentinel_for = sentinel_for_impl<S, I>::value;

    template <typename I, bool Diagnostic = false>
    struct forward_iterator_impl
    {
        template <typename U>
        using has_forward_tag = RAH2_STD::enable_if_t<
            derived_from<details::iterator_category<U>, RAH2_STD::forward_iterator_tag>>;

        static constexpr bool value = input_iterator_impl<I, Diagnostic>::value
                                      && compiles<Diagnostic, I, has_forward_tag>
                                      && incrementable_impl<I, Diagnostic>::value
                                      && sentinel_for_impl<I, I, Diagnostic>::value;
    };

    template <typename I>
    constexpr bool forward_iterator = forward_iterator_impl<I>::value;

    template <class I>
    constexpr bool permutable =
        RAH2_NS::forward_iterator<I> && RAH2_NS::indirectly_movable_storable<I, I>
        && RAH2_NS::indirectly_swappable<I, I>;

    template <class S, class I, bool Diagnostic = false>
    static constexpr bool disable_sized_sentinel_for = false;

    template <class S, class I, bool Diagnostic = false>
    struct sized_sentinel_for_impl
    {
        template <class S2>
        using less_s_i =
            decltype(RAH2_STD::declval<S2>() - RAH2_STD::declval<I>(), RAH2_STD::declval<I>() - RAH2_STD::declval<S2>());
        static constexpr bool value =
            RAH2_NS::sentinel_for_impl<S, I, Diagnostic>::value
            && is_true_v<
                Diagnostic,
                !RAH2_NS::disable_sized_sentinel_for<RAH2_STD::remove_cv_t<S>, RAH2_STD::remove_cv_t<I>>>
            && compiles<Diagnostic, S, less_s_i>;
    };
    template <class S, class I>
    static constexpr bool sized_sentinel_for = sized_sentinel_for_impl<S, I>::value;

    template <typename I, bool Diagnostic = false>
    struct bidirectional_iterator_impl
    {
        template <typename U>
        using can_pre_decr =
            std::enable_if_t<RAH2_NS::is_same_v<decltype(--RAH2_STD::declval<U&>()), U&>>;
        template <typename U>
        using can_post_decr =
            std::enable_if_t<RAH2_NS::is_same_v<decltype(RAH2_STD::declval<U&>()--), U>>;
        template <typename U>
        using has_bidir_cat = RAH2_STD::enable_if_t<
            derived_from<details::iterator_category<U>, RAH2_STD::bidirectional_iterator_tag>>;

        static constexpr bool value =
            forward_iterator_impl<I, Diagnostic>::value && compiles<Diagnostic, I, has_bidir_cat>
            && compiles<Diagnostic, I, can_pre_decr> && compiles<Diagnostic, I, can_post_decr>;
    };
    template <typename I>
    constexpr bool bidirectional_iterator = bidirectional_iterator_impl<remove_cvref_t<I>>::value;

    template <typename I, bool Diagnostic = false>
    struct random_access_iterator_impl
    {
        template <typename U>
        using addEqual = RAH2_STD::enable_if_t<
            RAH2_NS::is_same_v<decltype(RAH2_STD::declval<U&>() += RAH2_NS::iter_difference_t<U>()), U&>>;

        template <typename U>
        using add = RAH2_STD::enable_if_t<
            RAH2_NS::is_same_v<decltype(RAH2_STD::declval<U>() + RAH2_NS::iter_difference_t<U>()), U>>;

        template <typename U>
        using add2 = RAH2_STD::enable_if_t<
            RAH2_NS::is_same_v<decltype(RAH2_NS::iter_difference_t<U>() + RAH2_STD::declval<U>()), U>>;

        template <typename U>
        using subEqual = RAH2_STD::enable_if_t<
            RAH2_NS::is_same_v<decltype(RAH2_STD::declval<U&>() -= RAH2_NS::iter_difference_t<U>()), U&>>;

        template <typename U>
        using sub = RAH2_STD::enable_if_t<
            RAH2_NS::is_same_v<decltype(RAH2_STD::declval<U>() - RAH2_NS::iter_difference_t<U>()), U>>;

        template <typename U>
        using arr = RAH2_STD::enable_if_t<RAH2_NS::is_same_v<
            decltype(RAH2_STD::declval<U>()[RAH2_NS::iter_difference_t<U>()]),
            RAH2_NS::iter_reference_t<U>>>;

        template <typename U>
        using has_random_access_cat = RAH2_STD::enable_if_t<
            RAH2_NS::derived_from<details::iterator_category<U>, RAH2_STD::random_access_iterator_tag>>;

        static constexpr bool value =
            RAH2_NS::bidirectional_iterator_impl<I, Diagnostic>::value
            && compiles<Diagnostic, I, has_random_access_cat>
            && RAH2_NS::totally_ordered_impl<I, Diagnostic>::value
            && RAH2_NS::sized_sentinel_for_impl<I, I, Diagnostic>::value
            && compiles<Diagnostic, I, addEqual> && compiles<Diagnostic, I, add>
            && compiles<Diagnostic, I, add2> && compiles<Diagnostic, I, subEqual>
            && compiles<Diagnostic, I, sub> && compiles<Diagnostic, I, arr>;
    };
    template <typename I>
    constexpr bool random_access_iterator = random_access_iterator_impl<remove_cvref_t<I>>::value;

    template <typename I, bool Diagnostic = false>
    struct contiguous_iterator_impl
    {
        static constexpr bool value =
            RAH2_NS::random_access_iterator_impl<I, Diagnostic>::value
            && is_true_v<Diagnostic, RAH2_NS::derived_from<details::iterator_category<I>, RAH2_NS::contiguous_iterator_tag>>
            && is_true_v<Diagnostic, RAH2_NS::is_lvalue_reference_v<RAH2_NS::iter_reference_t<I>>>
            && is_true_v<
                Diagnostic,
                RAH2_NS::same_as<RAH2_NS::iter_value_t<I>, RAH2_NS::remove_cvref_t<RAH2_NS::iter_reference_t<I>>>>;
    };
    template <typename I>
    static constexpr bool contiguous_iterator = contiguous_iterator_impl<I>::value;

    template <class In, class Out>
    constexpr bool indirectly_copyable =
        RAH2_NS::indirectly_readable<In>
        && RAH2_NS::indirectly_writable<Out, RAH2_NS::iter_reference_t<In>>;

    // **************************** <ranges> access ***********************************************
    namespace ranges
    {
        namespace details
        {
            MAKE_CONCEPT(has_begin_member, (RAH2_STD::declval<T>().begin()));
            MAKE_CONCEPT(has_begin_ADL, (begin(RAH2_STD::declval<T>())));
            MAKE_CONCEPT(has_end_member, (RAH2_STD::declval<T>().end()));
            MAKE_CONCEPT(has_end_ADL, (end(RAH2_STD::declval<T>())));
            MAKE_CONCEPT(
                has_rbegin_member, RAH2_STD::declval<RAH2_STD::remove_reference_t<T>>().rbegin())
            MAKE_CONCEPT(has_rbegin_ADL, rbegin(RAH2_STD::declval<RAH2_STD::remove_reference_t<T>>()))
            MAKE_CONCEPT(has_rend_member, RAH2_STD::declval<RAH2_STD::remove_reference_t<T>>().rend())
            MAKE_CONCEPT(has_rend_ADL, rend(RAH2_STD::declval<RAH2_STD::remove_reference_t<T>>()))
            MAKE_CONCEPT(has_size_member, RAH2_STD::declval<RAH2_STD::remove_reference_t<T>>().size())
            MAKE_CONCEPT(has_size_ADL, size(RAH2_STD::declval<RAH2_STD::remove_reference_t<T>>()))
            MAKE_CONCEPT(has_data_member, RAH2_STD::declval<RAH2_STD::remove_reference_t<T>>().data())
            MAKE_CONCEPT(has_data_ADL, data(RAH2_STD::declval<RAH2_STD::remove_reference_t<T>>()))

            struct begin_impl
            {
                template <class T, size_t N>
                T* operator()(T (&array)[N]) const
                {
                    return array;
                }

                template <class T, size_t N>
                T const* operator()(T const (&array)[N]) const
                {
                    return array;
                }

                template <typename R, RAH2_STD::enable_if_t<has_begin_member<R>>* = nullptr>
                auto operator()(R&& range) const
                {
                    return range.begin();
                }

                template <typename R, RAH2_STD::enable_if_t<not has_begin_member<R> && has_begin_ADL<R>>* = nullptr>
                auto operator()(R&& range) const
                {
                    return begin(range);
                }
            };

            struct end_impl
            {
                template <class T, size_t N>
                T* operator()(T (&array)[N]) const noexcept
                {
                    return array + N;
                }

                template <class T, size_t N>
                T const* operator()(T const (&array)[N]) const noexcept
                {
                    return array + N;
                }

                template <typename R, RAH2_STD::enable_if_t<has_end_member<R>>* = nullptr>
                auto operator()(R&& range) const
                {
                    return range.end();
                }

                template <typename R, RAH2_STD::enable_if_t<not has_end_member<R> and has_end_ADL<R>>* = nullptr>
                auto operator()(R&& range) const
                {
                    return end(range);
                }
            };

            struct cbegin_impl
            {
                template <class T, size_t N>
                T const* operator()(T const (&array)[N]) const
                {
                    return array;
                }

                template <typename R>
                auto operator()(R const& range) const
                {
                    return range.begin();
                }
            };

            struct cend_impl
            {
                template <class T, size_t N>
                T const* operator()(T const (&array)[N]) const noexcept
                {
                    return array + N;
                }

                template <typename R>
                auto operator()(R const& range) const
                {
                    return range.end();
                }
            };
        } // namespace details

        inline namespace customization_point_objects
        {
            constexpr auto begin = details::begin_impl();
            constexpr auto end = details::end_impl();
            constexpr auto cbegin = details::cbegin_impl();
            constexpr auto cend = details::cend_impl();

        } // namespace customization_point_objects

        // **************************** <ranges> traits ***********************************************
        template <typename T>
        using iterator_t = decltype(begin(RAH2_STD::declval<T>()));

        template <typename T>
        using sentinel_t = decltype(end(RAH2_STD::declval<T&>()));

        // **************************** <ranges> concepts *********************************************
        template <typename R, bool Diagnostic = false>
        struct range_impl
        {
            template <typename R2>
            using has_begin = decltype(begin(RAH2_STD::declval<R2>()));
            template <typename R2>
            using has_end = decltype(end(RAH2_STD::declval<R2>()));

            static constexpr bool value =
                compiles<Diagnostic, R, has_begin> && compiles<Diagnostic, R, has_end>;
        };

        template <typename R>
        constexpr bool range = range_impl<R>::value;

        template <class T, bool Diagnostic = false>
        struct common_range_impl
        {
            template <typename U>
            using iter_is_sent =
                RAH2_STD::enable_if_t<RAH2_NS::is_same_v<iterator_t<U>, sentinel_t<U>>>;

            static constexpr bool value =
                range_impl<T, Diagnostic>::value && compiles<Diagnostic, T, iter_is_sent>;
        };

        template <class T>
        constexpr bool common_range = common_range_impl<T>::value;

        // **************************** <ranges> access ************************************************
        template <class>
        constexpr bool disable_sized_range = false;

        namespace details
        {
            struct rbegin_impl
            {
                template <typename R, RAH2_STD::enable_if_t<has_rbegin_member<remove_cvref_t<R>>>* = nullptr>
                auto operator()(R&& range) const
                {
                    return range.rbegin();
                }

                template <
                    typename R,
                    typename =
                        RAH2_STD::enable_if_t<not ranges::details::has_rbegin_member<remove_cvref_t<R>>>,
                    typename = RAH2_STD::enable_if_t<ranges::details::has_rbegin_ADL<remove_cvref_t<R>>>>
                auto operator()(R&& range) const
                {
                    return rbegin(range);
                }

                template <
                    typename R,
                    typename =
                        RAH2_STD::enable_if_t<not ranges::details::has_rbegin_member<remove_cvref_t<R>>>,
                    typename =
                        RAH2_STD::enable_if_t<not ranges::details::has_rbegin_ADL<remove_cvref_t<R>>>,
                    RAH2_STD::enable_if_t<common_range<R>>* = nullptr,
                    RAH2_STD::enable_if_t<bidirectional_iterator<iterator_t<R>>>* = nullptr>
                auto operator()(R&& range) const
                {
                    return RAH2_STD::make_reverse_iterator(end(range));
                }
            };

            struct rend_impl
            {
                template <typename R, RAH2_STD::enable_if_t<has_rend_member<remove_cvref_t<R>>>* = nullptr>
                auto operator()(R&& range) const
                {
                    return range.rend();
                }

                template <
                    typename R,
                    typename =
                        RAH2_STD::enable_if_t<not ranges::details::has_rend_member<remove_cvref_t<R>>>,
                    RAH2_STD::enable_if_t<has_rend_ADL<remove_cvref_t<R>>>* = nullptr>
                auto operator()(R&& range) const
                {
                    return rend(range);
                }

                template <
                    typename R,
                    typename =
                        RAH2_STD::enable_if_t<not ranges::details::has_rend_member<remove_cvref_t<R>>>,
                    RAH2_STD::enable_if_t<not ranges::details::has_rend_ADL<remove_cvref_t<R>>>* = nullptr,
                    RAH2_STD::enable_if_t<common_range<R>>* = nullptr,
                    RAH2_STD::enable_if_t<bidirectional_iterator<ranges::iterator_t<R>>>* = nullptr>
                auto operator()(R&& range) const
                {
                    return RAH2_STD::make_reverse_iterator(begin(range));
                }
            };

            struct crbegin_impl
            {
                template <typename R>
                auto operator()(R const& range) const
                {
                    return range.crbegin();
                }
            };
            struct crend_impl
            {
                template <typename R>
                auto operator()(R const& range) const
                {
                    return range.crend();
                }
            };

            struct size_impl
            {
                template <class T, size_t N>
                constexpr size_t operator()(T (&)[N]) const noexcept
                {
                    return N;
                }
                template <class T, size_t N>
                constexpr size_t operator()(T const (&)[N]) const noexcept
                {
                    return N;
                }

                template <
                    typename R,
                    RAH2_STD::enable_if_t<
                        has_size_member<R> && !disable_sized_range<RAH2_STD::remove_cv_t<R>>>* = nullptr>
                constexpr auto operator()(R&& range) const
                {
                    return range.size();
                }

                template <
                    typename R,
                    RAH2_STD::enable_if_t<!(
                        has_size_member<R>
                        && !disable_sized_range<RAH2_STD::remove_cv_t<R>>)&&has_size_ADL<R>>* = nullptr>
                constexpr auto operator()(R&& range) const
                {
                    return size(range);
                }

                template <
                    typename R,
                    RAH2_STD::enable_if_t<
                        !has_size_member<R> && !has_size_ADL<R>
                        && sized_sentinel_for<iterator_t<R>, sentinel_t<R>>>* = nullptr>
                constexpr auto operator()(R&& range) const
                {
                    return end(range) - begin(range);
                }
            };

            struct ssize_impl
            {
                template <typename R>
                std::ptrdiff_t operator()(R const& range) const
                {
                    return static_cast<std::ptrdiff_t>(size_impl{}(range));
                }
            };

            struct empty_impl
            {
                template <typename R>
                auto operator()(R const& range) const
                {
                    return range.empty();
                }
            };

            struct data_impl
            {
                template <typename R, RAH2_STD::enable_if_t<has_data_member<R>>* = nullptr>
                auto operator()(R&& range) const
                {
                    return range.data();
                }
            };

            struct cdata_impl
            {
                template <typename R>
                auto operator()(R const& range) const
                {
                    return range.cdata();
                }
            };

        } // namespace details

        inline namespace customization_point_objects
        {
            constexpr auto rbegin = details::rbegin_impl();
            constexpr auto rend = details::rend_impl();
            constexpr auto crbegin = details::crbegin_impl();
            constexpr auto crend = details::crend_impl();
            constexpr auto size = details::size_impl();
            constexpr auto ssize = details::ssize_impl();
            constexpr auto empty = details::empty_impl();
            constexpr auto data = details::data_impl();
            constexpr auto cdata = details::cdata_impl();
        } // namespace customization_point_objects

        // **************************** <ranges> traits ***********************************************
        template <typename A, typename B>
        using common_iterator_tag = RAH2_STD::conditional_t<RAH2_NS::derived_from<A, B>, B, A>;

        template <typename A, typename B>
        using max_iterator_tag = RAH2_STD::conditional_t<RAH2_NS::derived_from<A, B>, A, B>;

        template <typename Cat, typename MinCat, typename MaxCat>
        using cap_iterator_tag = max_iterator_tag<common_iterator_tag<Cat, MaxCat>, MinCat>;

        //template <typename T>
        //using iterator_t = decltype(RAH2_NS::ranges::begin(RAH2_STD::declval<T>()));

        template <typename T>
        using const_iterator_t = decltype(cbegin(RAH2_STD::declval<T>()));

        template <typename T>
        using const_sentinel_t = decltype(cend(RAH2_STD::declval<T>()));

        template <typename R>
        using range_size_t = decltype(size(RAH2_STD::declval<R&>()));

        template <typename R>
        using range_difference_t = RAH2_NS::iter_difference_t<iterator_t<R>>;

        template <typename R>
        using range_value_t = RAH2_NS::iter_value_t<iterator_t<R>>;

        template <typename R>
        using range_reference_t = RAH2_NS::iter_reference_t<iterator_t<R>>;

        template <typename R>
        using range_const_reference_t = RAH2_NS::iter_const_reference_t<iterator_t<R>>;

        template <typename R>
        using range_rvalue_reference_t = RAH2_NS::iter_rvalue_reference_t<iterator_t<R>>;

        template <typename R>
        using range_iter_categ_t =
            typename RAH2_STD::iterator_traits<iterator_t<R>>::iterator_category;

        // ******************************** <ranges> concepts *****************************************
        template <class R>
        constexpr bool enable_borrowed_range = false;

        template <class R>
        constexpr bool borrowed_range =
            range<R>
            && (RAH2_NS::is_lvalue_reference_v<R> || enable_borrowed_range<remove_cvref_t<R>>);

        template <typename T, bool Diagnostic = false>
        struct sized_range_impl
        {
            template <typename T2>
            using has_ranges_size =
                decltype(size(RAH2_STD::declval<RAH2_STD::remove_reference_t<T2>>()));

            constexpr static bool value = range_impl<T, Diagnostic>::value
                                          && compiles<Diagnostic, T, has_ranges_size>
                                          && is_true_v<Diagnostic, !(disable_sized_range<T>)>;
        };

        template <class T>
        constexpr bool sized_range = sized_range_impl<T>::value;

        template <typename V>
        struct view_interface;

        template <typename R>
        constexpr bool enable_view =
            derived_from<R, view_base> || derived_from<R, view_interface<R>>;

        template <typename T>
        constexpr bool view = range<T> && RAH2_NS::movable<T> && RAH2_NS::ranges::enable_view<T>;

        template <class R, class T, bool Diagnostic = false>
        struct output_range_impl
        {
            template <typename U>
            using output_iterator = RAH2_STD::enable_if_t<output_iterator<iterator_t<U>, T>>;

            static constexpr bool value =
                range_impl<R, Diagnostic>::value && compiles<Diagnostic, R, output_iterator>;
        };

        template <class R, class T>
        constexpr bool output_range = output_range_impl<R, T>::value;

        template <class T, bool Diagnostic = false>
        struct input_range_impl
        {
            template <typename U>
            using is_input = RAH2_STD::enable_if_t<input_iterator<iterator_t<U>>>;

            static constexpr bool value =
                range_impl<T, Diagnostic>::value && compiles<Diagnostic, T, is_input>;
        };

        template <class T>
        constexpr bool input_range = input_range_impl<T>::value;

        template <class T, bool Diagnostic = false>
        struct forward_range_impl
        {
            template <typename U>
            using forward_iterator = RAH2_STD::enable_if_t<forward_iterator<iterator_t<U>>>;

            static constexpr bool value =
                input_range_impl<T, Diagnostic>::value && compiles<Diagnostic, T, forward_iterator>;
        };

        template <class T>
        constexpr bool forward_range = forward_range_impl<T>::value;

        template <class T, bool Diagnostic = false>
        struct bidirectional_range_impl
        {
            template <typename U>
            using bidir_iter =
                RAH2_STD::enable_if_t<bidirectional_iterator_impl<iterator_t<U>, Diagnostic>::value>;

            static constexpr bool value =
                forward_range_impl<T, Diagnostic>::value && compiles<Diagnostic, T, bidir_iter>;
        };

        template <class T>
        constexpr bool bidirectional_range = bidirectional_range_impl<T>::value;

        template <class T, bool Diagnostic = false>
        struct random_access_range_impl
        {
            template <typename U>
            using has_random_access_iterator =
                RAH2_STD::enable_if_t<random_access_iterator_impl<iterator_t<U>, Diagnostic>::value>;

            static constexpr bool value = bidirectional_range_impl<T, Diagnostic>::value
                                          && compiles<Diagnostic, T, has_random_access_iterator>;
        };

        template <class T>
        constexpr bool random_access_range = random_access_range_impl<T>::value;

        template <typename R, typename = int>
        struct has_ranges_data
        {
            static constexpr bool value = false;
        };

        template <typename R>
        struct has_ranges_data<R, decltype(data(RAH2_STD::declval<R>()), 0)>
        {
            static constexpr bool value = true;
        };

        template <typename R, bool Diagnostic = false>
        struct contiguous_range_impl
        {
            template <typename T>
            using has_data = RAH2_STD::enable_if_t<RAH2_NS::is_same_v<
                decltype(data(RAH2_STD::declval<T>())),
                RAH2_STD::add_pointer_t<range_reference_t<T>>>>;
            template <typename T>
            using contiguous_iterator =
                RAH2_STD::enable_if_t<RAH2_NS::contiguous_iterator_impl<iterator_t<T>, Diagnostic>::value>;

            static constexpr bool value = random_access_range_impl<R, Diagnostic>::value
                                          && compiles<Diagnostic, R, contiguous_iterator>
                                          && compiles<Diagnostic, R, has_data>;
        };

        template <class R>
        constexpr bool contiguous_range = contiguous_range_impl<R>::value;

        template <class T, bool Diagnostic = false>
        struct constant_range_impl
        {
            template <class U>
            static constexpr bool constant_iterator =
                input_iterator<U>
                && RAH2_NS::is_same_v<iter_const_reference_t<U>, iter_reference_t<U>>;

            template <typename U>
            using const_iter = RAH2_STD::enable_if_t<constant_iterator<iterator_t<U>>>;

            static constexpr bool value =
                input_range_impl<T, Diagnostic>::value && compiles<Diagnostic, T, const_iter>;
        };

        template <class T>
        constexpr bool constant_range = constant_range_impl<T>::value;

        template <class T>
        constexpr bool viewable_range =
            range<T>
            && ((RAH2_NS::ranges::view<RAH2_NS::remove_cvref_t<T>>
                 && RAH2_NS::constructible_from<RAH2_NS::remove_cvref_t<T>, T>)
                || (!RAH2_NS::ranges::view<RAH2_NS::remove_cvref_t<T>>
                    && (RAH2_NS::is_lvalue_reference_v<T>
                        || (RAH2_NS::movable<RAH2_STD::remove_reference_t<T>>
                            && !is_initializer_list<T>))));

        // ******************************* ranges views ***********************************************
#define RAH2_SELF (*static_cast<T* const>(this))
#define RAH2_SELF_CONST (*static_cast<T const* const>(this))

        template <typename T>
        struct view_interface : view_base
        {
            auto empty()
            {
                return RAH2_SELF.begin() == RAH2_SELF.end();
            }

            auto front() // -> decltype(*(details::template declval<T const>().begin()))
            {
                return *(RAH2_SELF.begin());
            }

            auto back() // -> decltype(*(RAH2_SELF_CONST.end()))
            {
                auto last = RAH2_SELF.end();
                --last;
                return *last;
            }

            auto operator[](size_t index) // -> decltype(*(RAH2_SELF_CONST.begin()))
            {
                return *(RAH2_SELF.begin() + index);
            }
        };

        template <typename I, typename S = I>
        class subrange : public view_interface<subrange<I, S>>
        {
            I iterator_;
            S sentinel_;
            using iter_cat = RAH2_NS::details::iterator_category<I>;

        public:
            subrange() = default;
            subrange(I a, S b)
                : iterator_(RAH2_STD::move(a))
                , sentinel_(RAH2_STD::move(b))
            {
            }

            I begin() const
            {
                return iterator_;
            }
            S end() const
            {
                return sentinel_;
            }
            template <
                typename Cat = iter_cat,
                RAH2_STD::enable_if_t<RAH2_NS::derived_from<Cat, RAH2_NS::contiguous_iterator_tag>>* = nullptr>
            auto data()
            {
                return &(*iterator_);
            }

            template <typename U = I, RAH2_STD::enable_if_t<sized_sentinel_for<S, U>>* = nullptr>
            auto size()
            {
                return sentinel_ - iterator_;
            }

            template <typename U = I, RAH2_STD::enable_if_t<sized_sentinel_for<S const, U const>>* = nullptr>
            auto size() const
            {
                return sentinel_ - iterator_;
            }
        };

        template <class I, class S>
        constexpr bool enable_borrowed_range<subrange<I, S>> = true;

        template <typename I, typename S>
        auto make_subrange(I b, S e)
        {
            return subrange<I, S>{b, e};
        }

        // ********************** <ranges> Dangling iterator handling  ****************************
        struct dangling
        {
            constexpr dangling() noexcept = default;
            template <class... Args>
            constexpr explicit dangling(Args&&...) noexcept
            {
            }
        };

        template <typename R>
        using borrowed_iterator_t =
            RAH2_STD::conditional_t<RAH2_NS::ranges::borrowed_range<R>, iterator_t<R>, RAH2_NS::ranges::dangling>;

        template <typename R>
        using borrowed_subrange_t = RAH2_STD::conditional_t<
            RAH2_NS::ranges::borrowed_range<R>,
            RAH2_NS::ranges::subrange<iterator_t<R>>,
            RAH2_NS::ranges::dangling>;

        // ***************************** <iterator> functions *****************************************
        template <
            typename I,
            typename S,
            RAH2_STD::enable_if_t<
                !RAH2_NS::sized_sentinel_for<S, I>
                && RAH2_NS::details::weakly_equality_comparable_with<S, I>>* = nullptr>
        RAH2_NS::iter_difference_t<I> distance(I first, S last)
        {
            iter_difference_t<I> len = 0;
            for (; first != last; ++first, ++len)
            {
            }
            return len;
        }

        template <typename I, typename S, RAH2_STD::enable_if_t<RAH2_NS::sized_sentinel_for<S, I>>* = nullptr>
        auto distance(I first, S last)
        {
            return last - first;
        }
        template <typename R>
        auto distance(R&& r)
        {
            return RAH2_NS::ranges::distance(begin(r), end(r));
        }

        template <typename I, typename S, RAH2_STD::enable_if_t<RAH2_NS::sized_sentinel_for<S, I>>* = nullptr>
        constexpr intptr_t advance(I& i, iter_difference_t<I> n, S const& bound)
        {
            // RAH2_STD::abs is not constexpr until C++23
            auto abs = [](intptr_t const x)
            {
                return x < 0 ? -x : x;
            };

            auto const distToBound = bound - i;
            if (distToBound == 0)
            {
                return n;
            }

            if ((n * distToBound) > 0) // Same side
            {
                auto const dist = abs(n) - abs(distToBound);
                if (dist > 0) // bound is lower
                {
                    i = RAH2_STD::move(bound);
                    return n - distToBound;
                }
            }
            RAH2_STD::advance(i, n);
            return 0;
        }
        template <
            typename I,
            typename S,
            RAH2_STD::enable_if_t<not RAH2_NS::sized_sentinel_for<S, I>>* = nullptr,
            RAH2_STD::enable_if_t<RAH2_NS::bidirectional_iterator<I>>* = nullptr>
        constexpr intptr_t advance(I& i, iter_difference_t<I> n, S const& bound)
        {
            while (n > 0 && i != bound)
            {
                --n;
                ++i;
            }

            while (n < 0 && i != bound)
            {
                ++n;
                --i;
            }

            return n;
        }

        template <
            typename I,
            typename S,
            RAH2_STD::enable_if_t<not RAH2_NS::sized_sentinel_for<S, I>>* = nullptr,
            RAH2_STD::enable_if_t<not RAH2_NS::bidirectional_iterator<I>>* = nullptr>
        constexpr intptr_t advance(I& i, iter_difference_t<I> n, S const& bound)
        {
            while (n > 0 && i != bound)
            {
                --n;
                ++i;
            }

            return n;
        }

        template <
            typename I,
            RAH2_STD::enable_if_t<RAH2_NS::input_or_output_iterator<I>>* = nullptr,
            RAH2_STD::enable_if_t<not RAH2_NS::bidirectional_iterator<I>>* = nullptr>
        constexpr void advance(I& i, RAH2_NS::iter_difference_t<I> n)
        {
            while (n > 0)
            {
                --n;
                ++i;
            }
        }

        template <
            typename I,
            RAH2_STD::enable_if_t<RAH2_NS::bidirectional_iterator<I>>* = nullptr,
            RAH2_STD::enable_if_t<not RAH2_NS::random_access_iterator<I>>* = nullptr>
        constexpr void advance(I& i, RAH2_NS::iter_difference_t<I> n)
        {
            while (n > 0)
            {
                --n;
                ++i;
            }

            while (n < 0)
            {
                ++n;
                --i;
            }
        }

        template <typename I, RAH2_STD::enable_if_t<RAH2_NS::random_access_iterator<I>>* = nullptr>
        constexpr void advance(I& i, RAH2_NS::iter_difference_t<I> n)
        {
            i += n;
        }

        template <
            typename I,
            typename S,
            RAH2_STD::enable_if_t<RAH2_NS::input_or_output_iterator<I> && RAH2_NS::sentinel_for<S, I>>* = nullptr,
            RAH2_STD::enable_if_t<RAH2_NS::assignable_from<I&, S>>* = nullptr>
        constexpr void advance(I& i, S bound)
        {
            i = RAH2_STD::move(bound);
        }

        template <
            typename I,
            typename S,
            RAH2_STD::enable_if_t<RAH2_NS::input_or_output_iterator<I> && RAH2_NS::sentinel_for<S, I>>* = nullptr,
            RAH2_STD::enable_if_t<not RAH2_NS::assignable_from<I&, S>>* = nullptr,
            RAH2_STD::enable_if_t<RAH2_NS::sized_sentinel_for<S, I>>* = nullptr>
        constexpr void advance(I& i, S bound)
        {
            advance(i, bound - i);
        }

        template <
            typename I,
            typename S,
            RAH2_STD::enable_if_t<RAH2_NS::input_or_output_iterator<I> && RAH2_NS::sentinel_for<S, I>>* = nullptr,
            RAH2_STD::enable_if_t<not RAH2_NS::assignable_from<I&, S>>* = nullptr,
            RAH2_STD::enable_if_t<not RAH2_NS::sized_sentinel_for<S, I>>* = nullptr>
        constexpr void advance(I& i, S bound)
        {
            while (i != bound)
                ++i;
        }

        template <typename I, RAH2_STD::enable_if_t<RAH2_NS::input_or_output_iterator<I>>* = nullptr>
        constexpr I next(I i)
        {
            ++i;
            return i;
        }

        template <typename I, RAH2_STD::enable_if_t<RAH2_NS::input_or_output_iterator<I>>* = nullptr>
        constexpr I next(I i, RAH2_NS::iter_difference_t<I> n)
        {
            RAH2_NS::ranges::advance(i, n);
            return i;
        }

        template <
            typename I,
            typename S,
            RAH2_STD::enable_if_t<RAH2_NS::input_or_output_iterator<I> && RAH2_NS::sentinel_for<S, I>>* = nullptr>
        constexpr I next(I i, S bound)
        {
            static_assert(RAH2_NS::semiregular<S>, "RAH2_NS::semiregular<S>");
            static_assert(
                RAH2_NS::input_or_output_iterator<I>, "RAH2_NS::input_or_output_iterator<I>");
            static_assert(
                RAH2_NS::details::weakly_equality_comparable_with<I, S>,
                "weakly_equality_comparable_with<I, S>");
            RAH2_NS::ranges::advance(i, bound);
            return i;
        }

        template <
            typename I,
            typename S,
            RAH2_STD::enable_if_t<RAH2_NS::input_or_output_iterator<I> && RAH2_NS::sentinel_for<S, I>>* = nullptr>
        constexpr I next(I i, RAH2_NS::iter_difference_t<I> n, S bound)
        {
            RAH2_NS::ranges::advance(i, n, bound);
            return i;
        }

    } // namespace ranges

    // ********************** <iterator> Classes **************************************************
    struct default_sentinel_t
    {
    };
    constexpr default_sentinel_t default_sentinel{};

    struct unreachable_sentinel_t
    {
        template <typename I>
        friend constexpr bool operator==(unreachable_sentinel_t, I const&) noexcept
        {
            return false;
        }
    };
    constexpr unreachable_sentinel_t unreachable_sentinel{};

    // ************************************** optional ********************************************
    namespace details
    {

        // Small optional impl for C++14 compilers
        template <typename T>
        struct optional
        {
            optional() = default;
            optional(optional const& other)
            {
                if (other.has_value())
                {
                    new (get_ptr()) T(other.value());
                    is_allocated_ = true;
                }
            }
            optional(optional&& other) noexcept
            {
                (*this) = RAH2_STD::move(other);
            }
            optional& operator=(optional const& other)
            {
                if (has_value())
                {
                    if (other.has_value())
                    {
                        // Handle the case where T is not copy assignable
                        reset();
                        new (get_ptr()) T(other.value());
                        is_allocated_ = true;
                    }
                    else
                        reset();
                }
                else
                {
                    if (other.has_value())
                    {
                        new (get_ptr()) T(other.value());
                        is_allocated_ = true;
                    }
                }
                return *this;
            }
            optional& operator=(optional&& other) noexcept
            {
                if (has_value())
                {
                    if (other.has_value())
                    {
                        // A lambda with const capture is not move assignable
                        reset();
                        new (get_ptr()) T(RAH2_STD::move(other.value()));
                        is_allocated_ = true;
                    }
                    else
                        reset();
                }
                else
                {
                    if (other.has_value())
                    {
                        new (get_ptr()) T(RAH2_STD::move(other.value()));
                        is_allocated_ = true;
                    }
                }
                return *this;
            }
            optional(T const& other)
                : is_allocated_(true)
            {
                new (get_ptr()) T(other);
            }
            optional(T&& other)
                : is_allocated_(true)
            {
                new (get_ptr()) T(RAH2_STD::move(other));
            }
            template <typename... Args>
            explicit optional(RAH2_NS::in_place_t, Args&&... args)
                : is_allocated_(true)
            {
                new (get_ptr()) T(RAH2_STD::forward<Args>(args)...);
            }
            optional& operator=(T const& other)
            {
                reset();
                new (get_ptr()) T(other);
                is_allocated_ = true;
                return *this;
            }
            optional& operator=(T&& other)
            {
                reset();
                new (get_ptr()) T(RAH2_STD::move(other));
                is_allocated_ = true;
                return *this;
            }
            ~optional()
            {
                reset();
            }

            bool has_value() const
            {
                return is_allocated_;
            }

            void reset()
            {
                if (is_allocated_)
                {
                    destruct_value();
                    is_allocated_ = false;
                }
            }

            T& value()
            {
                assert(is_allocated_);
                return *get_ptr();
            }

            T const& value() const
            {
                assert(is_allocated_);
                return *get_ptr();
            }

            T& operator*()
            {
                return value();
            }
            T const& operator*() const
            {
                return value();
            }
            T* operator->()
            {
                assert(is_allocated_);
                return get_ptr();
            }
            T const* operator->() const
            {
                assert(is_allocated_);
                return get_ptr();
            }

        private:
            T* get_ptr()
            {
                return reinterpret_cast<T*>(&value_);
            }
            T const* get_ptr() const
            {
                return reinterpret_cast<T const*>(&value_);
            }
            void destruct_value()
            {
                value().~T();
            }
            RAH2_STD::aligned_storage_t<sizeof(T), RAH2_NS::alignment_of_v<T>> value_{};
            bool is_allocated_ = false;
        };
    } // namespace details
} // namespace RAH2_NS<|MERGE_RESOLUTION|>--- conflicted
+++ resolved
@@ -4,11 +4,7 @@
 
 #include <cassert>
 #include <iterator>
-<<<<<<< HEAD
-#include <tuple>
-=======
 #include <tuple> // for tuple_size
->>>>>>> 86de80e1
 #include <ciso646> // TODO : Remove this include (replace not/or/and etc)
 
 #define RAH2_ITC_NS RAH2_NS
